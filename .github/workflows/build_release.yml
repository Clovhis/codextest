name: Build and release

on:
  release:
    types: [created]

permissions:
  contents: write

jobs:
  build:
    runs-on: windows-latest
    steps:
      - uses: actions/checkout@v4

      - uses: actions/setup-python@v5
        with:
          python-version: '3.11'

      - name: Install dependencies
        run: |
          python -m pip install --upgrade pip
          pip install pyinstaller pyqt5 psutil wmi GPUtil cryptography fpdf openai

      - name: Create .env from secrets
        run: |
          echo AZURE_OPENAI_API_KEY=${{ secrets.AZURE_OPENAI_API_KEY }} >> .env
          echo AZURE_OPENAI_ENDPOINT=${{ secrets.AZURE_OPENAI_ENDPOINT }} >> .env
          echo AZURE_OPENAI_API_VERSION=${{ secrets.AZURE_OPENAI_API_VERSION }} >> .env

      - name: Generate secure credentials
        run: python setup_keys.py

      - name: Verify generated secure files
        run: |
          echo "Contenido de .env.secure:"
          type .env.secure
          echo "Contenido de .key:"
          type .key

      - name: Build executable
        shell: pwsh
        run: |
          pyinstaller --onefile --windowed `
<<<<<<< HEAD
            --add-data ".env.secure;." `
            --add-data ".key;." `
=======
            --add-data '.env.secure;.' `
            --add-data '.key;.' `
>>>>>>> 125679a0
            system_hardware_inspector.py

      - name: Upload artifact
        uses: actions/upload-artifact@v4
        with:
          name: system_hardware_inspector
          path: dist/system_hardware_inspector.exe

      - name: Upload executable to release
        uses: softprops/action-gh-release@v1
        with:
          files: dist/system_hardware_inspector.exe
        env:
          GITHUB_TOKEN: ${{ secrets.GITHUB_TOKEN }}<|MERGE_RESOLUTION|>--- conflicted
+++ resolved
@@ -42,13 +42,8 @@
         shell: pwsh
         run: |
           pyinstaller --onefile --windowed `
-<<<<<<< HEAD
-            --add-data ".env.secure;." `
-            --add-data ".key;." `
-=======
             --add-data '.env.secure;.' `
             --add-data '.key;.' `
->>>>>>> 125679a0
             system_hardware_inspector.py
 
       - name: Upload artifact
